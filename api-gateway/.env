# General Application Settings
DEBUG=True
HOST=0.0.0.0
PORT=8000

#  CORS Settings (JSON array of allowed origins)
ALLOWED_ORIGINS='["http://localhost:3000", "https://genoflow.com"]'

# Redis Configuration 
REDIS_URL="redis://localhost:6379/0" # Default Redis URL, adjust if yours is different
# REDIS_DB=0
# REDIS_MAX_CONNECTIONS=20

#JWT Configuration
# Generate a strong, random key for production, see script in root
<<<<<<< HEAD
JWT_SECRET_KEY="yoursecretHere"
=======
JWT_SECRET_KEY="put your key here"
>>>>>>> fd4f24fd
JWT_ALGORITHM="HS256"
JWT_ACCESS_TOKEN_EXPIRE_MINUTES=30

<|MERGE_RESOLUTION|>--- conflicted
+++ resolved
@@ -13,11 +13,7 @@
 
 #JWT Configuration
 # Generate a strong, random key for production, see script in root
-<<<<<<< HEAD
-JWT_SECRET_KEY="yoursecretHere"
-=======
 JWT_SECRET_KEY="put your key here"
->>>>>>> fd4f24fd
 JWT_ALGORITHM="HS256"
 JWT_ACCESS_TOKEN_EXPIRE_MINUTES=30
 
